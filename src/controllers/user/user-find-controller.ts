--- conflicted
+++ resolved
@@ -1,18 +1,5 @@
 import {Request, Response } from 'express'
-<<<<<<< HEAD
 import { UserService } from '../../services/user-service'
-=======
-import { ValidationError } from "../../errors"
-import { FindUserAlreadyExists } from "../../helpers/find-user-already-exists"
-import { SearchEngine } from '../../search_engine'
-import { UserRecommenderEngine } from '../../user_recommender_engine'
-import { FindMostFamousEngine } from '../../find_most_famous_engine'
-
-const User = require('../../models/user/user-model.js')
-const ProfilePicture = require('../../models/user/profilepicture-model.js')
-const Statistic = require('../../models/user/statistic-model.js')
-const Coordinate = require('../../models/user/coordinate-model.js')
->>>>>>> 244d34bd
 
 export async function find_user_by_username (req: Request, res: Response) {
     const { username }  = req.params
@@ -31,19 +18,10 @@
 export async function search_user (req: Request, res: Response) {
     const { username_to_search, user_id } = req.body
 
-<<<<<<< HEAD
     const search_result = await UserService.UserFind.SearchUser({
         user_id,
         username_to_search
     })
-=======
-    console.time(`search-engine (term: ${username_to_search})`);
-    const search_result  = await SearchEngine({
-        username_to_search: username_to_search,
-        user_id: user_id
-    })
-    console.timeEnd(`search-engine (term: ${username_to_search})`);
->>>>>>> 244d34bd
     res.status(200).json(search_result)
     
 }
